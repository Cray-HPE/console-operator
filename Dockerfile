--- conflicted
+++ resolved
@@ -43,11 +43,7 @@
 
 ### Final Stage ###
 # Start with a fresh image so build tools are not included
-<<<<<<< HEAD
-FROM arti.dev.cray.com/baseos-docker-master-local/alpine:3.13.5 as base
-=======
-FROM artifactory.algol60.net/docker.io/alpine:3.12 as base
->>>>>>> 447bf255
+FROM artifactory.algol60.net/docker.io/alpine:3.13 as base
 
 # Install conman application from package
 RUN set -eux \
